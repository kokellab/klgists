--- conflicted
+++ resolved
@@ -5,11 +5,7 @@
 from klgists.common.exceptions import ExternalCommandFailed
 
 
-<<<<<<< HEAD
 def wrap_cmd_call(cmd: List[str], stdout=subprocess.PIPE, stderr=subprocess.PIPE, shell_cmd: str=None) -> (str, str):
-=======
-def wrap_cmd_call(cmd: List[str], stdout=subprocess.PIPE, stderr=subprocess.PIPE, cwd: Optional[str] = None) -> (str, str):
->>>>>>> 7bf47445
 	"""Calls an external command, waits, and throws a ExternalCommandFailed for nonzero exit codes.
 	Returns (stdout, stderr).
 	The user can optionally provide a shell to run the command with, e.g. "powershell.exe" 
